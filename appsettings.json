--- conflicted
+++ resolved
@@ -10,11 +10,7 @@
   "Kestrel": {
     "Endpoints" : {
       "gRPC": {
-<<<<<<< HEAD
-        "Url": "http://0.0.0.0:5020",
-=======
         "Url": "http://*:5020",
->>>>>>> 1126311c
         "Protocols": "Http2"
       }
     }
